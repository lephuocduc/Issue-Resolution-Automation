# Load the necessary assembly for Windows Forms
Add-Type -AssemblyName System.Windows.Forms
Add-Type -AssemblyName System.Drawing

# Import all the modules !@#$%^
<<<<<<< HEAD
$ModuleList = @(
    'Clear-SystemCache.psm1',
    'Compress-IISLogs.psm1',
    'Export-DiskReport.psm1',
    'Get-DiskSpaceDetails.psm1',
    'Get-PerformanceMetrics.psm1',
    'Get-Session.psm1',
    'Get-SystemUptime.psm1',
    'Get-TopCPUProcesses.psm1',
    'Get-TopItems.psm1',
    'Get-TopMemoryProcesses.psm1',
    'Show-PerformanceDashboard.psm1',
    'Test-DiskAvailability.psm1',
    'Test-ReportFileCreation.psm1',
    'Test-ServerAvailability.psm1',
    'Write-Log.psm1',
    'Write-WindowsEventLog.psm1'
)
$ModuleContents = @{}
foreach ($name in $ModuleList) {
    $path = Join-Path $PSScriptRoot "..\Modules\$name.psm1"
    if (Test-Path $path) {
        $ModuleContents[$name] = Get-Content $path -Raw
=======
"Clear-SystemCache.psm1"
"Compress-IISLogs.psm1"
"Export-DiskReport.psm1"
"Get-DiskSpaceDetails.psm1"
"Get-PerformanceMetrics.psm1"
"Get-Session.psm1"
"Get-SystemUptime.psm1"
"Get-TopCPUProcesses.psm1"
"Get-TopItems.psm1"
"Get-TopMemoryProcesses.psm1"
"Show-PerformanceDashboard.psm1"
"Test-DiskAvailability.psm1"
"Test-ReportFileCreation.psm1"
"Test-ServerAvailability.psm1"
"Write-Log.psm1"
"Write-WindowsEventLog.psm1"

# Loop through the list and dot-source each one using your path logic
foreach ($ModuleFile in $ModuleList) {
    $ModulePath = Join-Path $PSScriptRoot "..\Modules\$ModuleFile"
    if (Test-Path $ModulePath) {
        . $ModulePath
    }
    else {
        Write-Warning "Required module not found: $ModulePath"
>>>>>>> 85bc5e59
    }
}

# Import the Get-BitwardenAuthentication module
Import-Module -Name $PSScriptRoot\Get-BitwardenAuthentication.psm1 -Force

$script:ADM_Credential = $null
$CurrentUser = ([System.Security.Principal.WindowsIdentity]::GetCurrent().Name)

function Unprotect-BitwardenConfig {
    param (
        [Parameter(Mandatory=$true)]
        [string]$ConfigPath
    )
    
    # Unprotect the encrypted file and convert from JSON
    try {
        $decryptedContent = Unprotect-CmsMessage -Path $ConfigPath | ConvertFrom-Json
        return $decryptedContent
    }
    catch {
        $ErrorMessage = $_.Exception.Message

        # Pop up an error message box
        [System.Windows.Forms.MessageBox]::Show(
            "Error: $ErrorMessage",
            "Decryption Error",
            [System.Windows.Forms.MessageBoxButtons]::OK,
            [System.Windows.Forms.MessageBoxIcon]::Error
        )
        throw
    }
}

# Decrypt the Bitwarden configuration
$DecryptedContent = Unprotect-BitwardenConfig -ConfigPath "$PSScriptRoot/EncryptedBitwarden.json"
# Extract values
$clientId = $DecryptedContent.bitwarden.clientId
$clientSecret = $DecryptedContent.bitwarden.clientSecret
$masterPassword = $DecryptedContent.bitwarden.masterPassword
$credentialName = $DecryptedContent.bitwarden.credentialName

# Check if any required value is missing
if (-not $clientId -or -not $clientSecret -or -not $masterPassword -or -not $credentialName) {
    throw "One or more Bitwarden configuration values are missing."
}

function Update-StatusLabel {
    param(
        [Parameter(Mandatory=$true)]
        [string]$text
    )
    
    $statusLabel.Text = $text
    $statusLabel_width = $statusLabel.PreferredWidth
    $label_x = ($bitwarden_form.ClientSize.Width - $statusLabel_width) / 2
    $statusLabel.Location = New-Object System.Drawing.Point($label_x, $statusLabel.Location.Y)
    $statusLabel.Refresh()
}

function Write-Log {
    param (
        [string]$Message,
        [string]$Level = "Info",
        [string]$LogDirectory = "C:\temp"
    )

    # Create directory if needed (more efficient check)
    if (-not [System.IO.Directory]::Exists($LogDirectory)) {
        [System.IO.Directory]::CreateDirectory($LogDirectory) | Out-Null -ErrorAction SilentlyContinue
    }

    # Generate all date strings in a single call
    $currentDate = Get-Date
    $datePart = $currentDate.ToString("dd-MM-yyyy")
    $LogPath = Join-Path $LogDirectory "ScriptManager-log-$datePart.log"
    $timestamp = $currentDate.ToString("dd-MM-yyyy HH:mm:ss")

    # Construct and write log entry
    "$timestamp [$Level] $Message" | Out-File -FilePath $LogPath -Append -Encoding UTF8 -ErrorAction SilentlyContinue
}

# Get all video controller objects
$screens = Get-WmiObject -Class Win32_VideoController

# Initialize scale factors
$scaleX = 1
$scaleY = 1

# Set design resolution
$designWidth = 1920
$designHeight = 1080

<#
# Loop through all video controllers
foreach ($screen in $screens) {
    $screenWidth = $screen.CurrentHorizontalResolution
    $screenHeight = $screen.CurrentVerticalResolution
    if ($screenWidth -and $screenHeight) {
        $scaleX = $screenWidth / $designWidth
        $scaleY = $screenHeight / $designHeight
    }
}#>
    
# Bitwarden form
$bitwarden_form = New-Object System.Windows.Forms.Form
$bitwarden_form.Text = "Script Manager - Checking"
$bitwarden_form.Size = New-Object System.Drawing.Size([Math]::Round(410 * $scaleX) , [Math]::Round(120 * $scaleY))  # Adjust size based on screen resolution
$bitwarden_form.StartPosition = "CenterScreen"
$bitwarden_form.FormBorderStyle = 'FixedSingle'  # Or 'FixedDialog'
$bitwarden_form.MaximizeBox = $false

# Status label
$statusLabel = New-Object System.Windows.Forms.Label
$statusLabel.AutoSize = $true  # Important:  Let the label size itself to the text
$statusLabel.Font = New-Object System.Drawing.Font($statusLabel.Font.FontFamily, [Math]::Round(11* $scaleY))  # Adjust font size based on screen resolution
$statusLabel_width = $statusLabel.PreferredWidth # get the actual width of the label based on the text
$statusLabel.Location = New-Object System.Drawing.Point([Math]::Round(([Math]::Round($bitwarden_form.Size.Width / 2) - $statusLabel_width) * $scaleX), [Math]::Round(([Math]::Round(($bitwarden_form.Size.Height / 2) - $statusLabel.PreferredHeight)) * $scaleY))

  # Initially hidden until the check is done
$bitwarden_form.Controls.Add($statusLabel)
$bitwarden_form.Add_Shown({
    try {
        # Retrieve the ADM_Credential
        Update-StatusLabel -text "Authenticating with Bitwarden..."
        $script:ADM_Credential = Get-BitwardenAuthentication -ClientId $clientId -ClientSecret $clientSecret -MasterPassword $masterPassword -CredentialName $credentialName
        if ($script:ADM_Credential) {       
            # Get all jump host names from the jumphost.json file
            # Test if the file exists
            $jumpHostsFileContent = Get-Content -Path $PSScriptRoot\"jumphost.json" | ConvertFrom-Json
            $jumpHosts = $jumpHostsFileContent.DCS.PSObject.Properties.Value
            if ( -not $jumpHosts -or $jumpHosts.Count -eq 0 ) {
                Write-Log "No jump hosts found in jumphost.json" -Level "Error"
                [System.Windows.Forms.MessageBox]::Show(
                    "No jump hosts found in jumphost.json",
                    "Error",
                    [System.Windows.Forms.MessageBoxButtons]::OK,
                    [System.Windows.Forms.MessageBoxIcon]::Error
                )
                exit
            } else {
                # Remote session for each jump host on DCS environment and choose the first one
                $script:JumpHost = $null
                foreach ($jumpHost in $jumpHosts) {
                    try {
                        Import-Module "$PSScriptRoot\..\Modules\Get-Session.psm1" -Force
                        $session = Get-Session -serverName $jumpHost -Credential $script:ADM_Credential
                        if ($session) {
                            $script:JumpHost = $jumpHost
                            Remove-PSSession -Session $session -ErrorAction SilentlyContinue
                            break  # Exit the loop if a session is successfully created
                        }
                    }
                    catch {
                        Write-Log "Failed to create session to `$jumpHost: $_" -Level "Warning"
                    }
                }
        
                if (-not $script:JumpHost) {
                    Write-Log "Could not connect to any jump host." -Level "Error"
                    [System.Windows.Forms.MessageBox]::Show(
                        "Could not connect to any jump host.",
                        "Error",
                        [System.Windows.Forms.MessageBoxButtons]::OK,
                        [System.Windows.Forms.MessageBoxIcon]::Error
                    )
                    $bitwarden_form.Close()
                    $bitwarden_form.Dispose()  # Dispose of the Bitwarden form to free resources
                }
            }
        }
        $bitwarden_form.Close()  # Close the Bitwarden form after successful authentication
        $bitwarden_form.Dispose()  # Dispose of the Bitwarden form to free resources
    }
    catch {
        Write-Log "An error occurred during Bitwarden authentication: $_" -Level "Error"
        [System.Windows.Forms.MessageBox]::Show(
            "An error occurred during Bitwarden authentication: $_",
            "Error",
            [System.Windows.Forms.MessageBoxButtons]::OK,
            [System.Windows.Forms.MessageBoxIcon]::Error
        )
        $bitwarden_form.Close()  # Close the Bitwarden form
        $bitwarden_form.Dispose()  # Close the Bitwarden form
    }
    
})

#########################################
# Create the main form
$main_form = New-Object System.Windows.Forms.Form
$main_form.Text = "Script Manager - $CurrentUser"
$main_form.Size = New-Object System.Drawing.Size([Math]::Round(400 * $scaleX), [Math]::Round(190*$scaleY))  # Adjust size based on screen resolution
$main_form.StartPosition = "CenterScreen"
# Prevent resizing
$main_form.FormBorderStyle = 'FixedSingle'  # Or 'FixedDialog'
$main_form.MaximizeBox = $false

# Label
$label = New-Object System.Windows.Forms.Label
$label.Text = "Choose a script to execute"
$label.AutoSize = $true
$label.Font = New-Object System.Drawing.Font("Arial", [Math]::Round(11 * $scaleY), [System.Drawing.FontStyle]::Bold)

# Calculate centered position (after text & font set)
$label_width  = $label.PreferredWidth
$label_height = $label.PreferredHeight
$label_x = [Math]::Round( ($main_form.ClientSize.Width  - $label_width) / 2 )
$label_y = [Math]::Round( 25 * $scaleY )
$label.Location = New-Object System.Drawing.Point($label_x, $label_y)
$main_form.Controls.Add($label)

# Create a ComboBox (dropdown) and set its properties
$comboBox = New-Object System.Windows.Forms.ComboBox
#$comboBox.Location = New-Object System.Drawing.Point(110, 50)  # Centered horizontally - REMOVE THIS LINE
$comboBox.Size = New-Object System.Drawing.Size ([Math]::Round(200 * $scaleX), [Math]::Round(25 * $scaleY)) # set the size of combobox
$comboBox.Items.AddRange(@('Low Free Space','Windows Performance'))  # Add items to the dropdown
$comboBox.DropDownStyle = 'DropDown' # Allow text editing in the ComboBox
# Calculate the horizontal center for the ComboBox
$combobox_width = $comboBox.Size.Width
$combobox_x = [Math]::Round(($main_form.ClientSize.Width - $combobox_width) / 2)
$combobox_y = [Math]::Round( 50 * $scaleY ) # set padding from top
$comboBox.Location = New-Object System.Drawing.Point($combobox_x, $combobox_y)
# Set the font size (keep the default font family)
$defaultFont = $comboBox.Font  # Get the default font
$comboBox.Font = New-Object System.Drawing.Font($defaultFont.FontFamily, [Math]::Round(11 * $scaleY))  # Change only the size to 12
$comboBox.Text = "------------------------------"
# Enable AutoComplete functionality
$comboBox.AutoCompleteMode = 'SuggestAppend'  # Suggest matching items and append the rest
$comboBox.AutoCompleteSource = 'ListItems'    # Use items from the ComboBox's list for suggestions
# Add key event handler for Ctrl+A and Ctrl+C
$comboBox.Add_KeyDown({
    param($sender, $e)
    if ($e.Control -and $e.KeyCode -eq [System.Windows.Forms.Keys]::A) {
        # Select all text in the ComboBox
        $comboBox.SelectAll()
        $e.SuppressKeyPress = $true
    }
    if ($e.KeyCode -eq [System.Windows.Forms.Keys]::Enter) {
        $okButton.PerformClick()
        $e.SuppressKeyPress = $true  # Prevents the "ding" sound
    }
    elseif ($e.Control -and $e.KeyCode -eq [System.Windows.Forms.Keys]::C) {
        # Copy selected text to clipboard
        if ($comboBox.SelectedText) {
            [System.Windows.Forms.Clipboard]::SetText($comboBox.SelectedText)
        } else {
            [System.Windows.Forms.Clipboard]::SetText($comboBox.Text)
        }
        $e.SuppressKeyPress = $true
    }
})
 
# Create OK Button
$okButton = New-Object System.Windows.Forms.Button
$okButton.Text = 'OK'
#$okButton.Location = New-Object System.Drawing.Point(120, 100) # Positioning below the dropdown
$okButton.Size = New-Object System.Drawing.Size([Math]::Round(80 * $scaleX), [Math]::Round(30 * $scaleY))  # Fixed size for consistency


# Add Click event  to execute the selected script using a switch statement
$okButton.Add_Click({
    $selectedValue = $comboBox.Text
    switch ($selectedValue) {        "------------------------------" {
            [System.Windows.Forms.MessageBox]::Show(
                "Please select a script from the dropdown.",
                "Information",
                [System.Windows.Forms.MessageBoxButtons]::OK,
                [System.Windows.Forms.MessageBoxIcon]::Information
            )
            return
        }
        "Low Free Space" {
            . (Join-Path $PSScriptRoot "..\Scripts\LowFreeSpace\LowFreeSpace.ps1") -ADM_Credential $script:ADM_Credential -JumpHost $script:JumpHost
        }
        "Windows Performance" {
            . (Join-Path $PSScriptRoot "..\Scripts\WindowsPerformance\WindowsPerformance.ps1") -ADM_Credential $script:ADM_Credential -JumpHost $script:JumpHost
        }
        default {
            [System.Windows.Forms.MessageBox]::Show(
                "No script is associated with the selection '$selectedValue'.",
                "Error",
                [System.Windows.Forms.MessageBoxButtons]::OK,
                [System.Windows.Forms.MessageBoxIcon]::Error
            )
            return}
    }
})

# Create Cancel Button
$cancelButton = New-Object System.Windows.Forms.Button
$cancelButton.Text = 'Cancel'
#$cancelButton.Location = New-Object System.Drawing.Point(220, 100) # Positioning next to the OK button
$cancelButton.Size = New-Object System.Drawing.Size([Math]::Round(80 * $scaleX), [Math]::Round(30 * $scaleY))  # Fixed size matching OK button
$cancelButton.BackColor = [System.Drawing.Color]::LightCoral
$cancelButton.Add_Click({ $main_form.Dispose() })  # Close the form when Cancel is clicked

# Calculate horizontal positions for centered alignment
$buttonWidth = $okButton.Size.Width
$spaceBetween = 25 * $scaleX  # Space between buttons
$totalWidth = ($buttonWidth * 2) + $spaceBetween
$startX = ($main_form.ClientSize.Width - $totalWidth) / 2

# Position buttons
$okButton.Location = New-Object System.Drawing.Point($startX, [Math]::Round(100 * $scaleY))
$cancelButton.Location = New-Object System.Drawing.Point(($startX + $buttonWidth + $spaceBetween), [Math]::Round(100 * $scaleY))

# Add controls to the form
$main_form.Controls.Add($comboBox)
$main_form.Controls.Add($okButton)
$main_form.Controls.Add($cancelButton)

# Show the form as a dialog
$bitwarden_form.ShowDialog()


if ($script:ADM_Credential -and $script:JumpHost) {
    # Close the Bitwarden form after authentication
    $bitwarden_form.Close()
    $bitwarden_form.Dispose()  # Dispose of the Bitwarden form to free resources
    
    # Show the main form after Bitwarden authentication
    $main_form.ShowDialog()
}





























































<<<<<<< HEAD






=======
>>>>>>> 85bc5e59
<|MERGE_RESOLUTION|>--- conflicted
+++ resolved
@@ -3,7 +3,6 @@
 Add-Type -AssemblyName System.Drawing
 
 # Import all the modules !@#$%^
-<<<<<<< HEAD
 $ModuleList = @(
     'Clear-SystemCache.psm1',
     'Compress-IISLogs.psm1',
@@ -27,33 +26,6 @@
     $path = Join-Path $PSScriptRoot "..\Modules\$name.psm1"
     if (Test-Path $path) {
         $ModuleContents[$name] = Get-Content $path -Raw
-=======
-"Clear-SystemCache.psm1"
-"Compress-IISLogs.psm1"
-"Export-DiskReport.psm1"
-"Get-DiskSpaceDetails.psm1"
-"Get-PerformanceMetrics.psm1"
-"Get-Session.psm1"
-"Get-SystemUptime.psm1"
-"Get-TopCPUProcesses.psm1"
-"Get-TopItems.psm1"
-"Get-TopMemoryProcesses.psm1"
-"Show-PerformanceDashboard.psm1"
-"Test-DiskAvailability.psm1"
-"Test-ReportFileCreation.psm1"
-"Test-ServerAvailability.psm1"
-"Write-Log.psm1"
-"Write-WindowsEventLog.psm1"
-
-# Loop through the list and dot-source each one using your path logic
-foreach ($ModuleFile in $ModuleList) {
-    $ModulePath = Join-Path $PSScriptRoot "..\Modules\$ModuleFile"
-    if (Test-Path $ModulePath) {
-        . $ModulePath
-    }
-    else {
-        Write-Warning "Required module not found: $ModulePath"
->>>>>>> 85bc5e59
     }
 }
 
@@ -437,14 +409,3 @@
 
 
 
-
-
-<<<<<<< HEAD
-
-
-
-
-
-
-=======
->>>>>>> 85bc5e59
